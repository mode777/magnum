--- conflicted
+++ resolved
@@ -67,7 +67,6 @@
 
 set(CMAKE_MODULE_PATH ${CMAKE_MODULE_PATH} "${CMAKE_SOURCE_DIR}/modules/")
 
-<<<<<<< HEAD
 if(${CMAKE_MAJOR_VERSION}.${CMAKE_MINOR_VERSION}.${CMAKE_PATCH_VERSION} VERSION_LESS 2.8.8)
     set(CMAKE_NO_OBJECT_TARGET 1)
     message(WARNING "CMake version < 2.8.8 is used, compilation with tests enabled will take a lot more time.")
@@ -76,10 +75,6 @@
     set(CMAKE_MODULE_PATH ${CMAKE_MODULE_PATH} "${Magnum_SOURCE_DIR}/modules-compatibility/")
 endif()
 
-find_package(Corrade REQUIRED)
-
-=======
->>>>>>> ea7bf503
 # If targeting NaCl or Emscripten, set explicit OpenGL ES 2.0 support
 if(CORRADE_TARGET_NACL OR CORRADE_TARGET_EMSCRIPTEN)
     set(TARGET_GLES 1)
