#ifndef Magnum_Math_RectangularMatrix_h
#define Magnum_Math_RectangularMatrix_h
/*
    This file is part of Magnum.

    Copyright © 2010, 2011, 2012, 2013 Vladimír Vondruš <mosra@centrum.cz>

    Permission is hereby granted, free of charge, to any person obtaining a
    copy of this software and associated documentation files (the "Software"),
    to deal in the Software without restriction, including without limitation
    the rights to use, copy, modify, merge, publish, distribute, sublicense,
    and/or sell copies of the Software, and to permit persons to whom the
    Software is furnished to do so, subject to the following conditions:

    The above copyright notice and this permission notice shall be included
    in all copies or substantial portions of the Software.

    THE SOFTWARE IS PROVIDED "AS IS", WITHOUT WARRANTY OF ANY KIND, EXPRESS OR
    IMPLIED, INCLUDING BUT NOT LIMITED TO THE WARRANTIES OF MERCHANTABILITY,
    FITNESS FOR A PARTICULAR PURPOSE AND NONINFRINGEMENT. IN NO EVENT SHALL
    THE AUTHORS OR COPYRIGHT HOLDERS BE LIABLE FOR ANY CLAIM, DAMAGES OR OTHER
    LIABILITY, WHETHER IN AN ACTION OF CONTRACT, TORT OR OTHERWISE, ARISING
    FROM, OUT OF OR IN CONNECTION WITH THE SOFTWARE OR THE USE OR OTHER
    DEALINGS IN THE SOFTWARE.
*/

/** @file
 * @brief Class Magnum::Math::RectangularMatrix
 */

#include "Math/Vector.h"

namespace Magnum { namespace Math {

namespace Implementation {
    template<std::size_t, std::size_t, class, class> struct RectangularMatrixConverter;
}

/**
@brief Rectangular matrix
@tparam cols    Column count
@tparam rows    Row count
@tparam T       Underlying data type

See @ref matrix-vector for brief introduction. See also Matrix (square) and
Vector.

The data are stored in column-major order, to reflect that, all indices in
math formulas are in reverse order (i.e. @f$ \boldsymbol A_{ji} @f$ instead
of @f$ \boldsymbol A_{ij} @f$).
@see @ref Matrix2x3, @ref Matrix3x2, @ref Matrix2x4, @ref Matrix4x2,
    @ref Matrix3x4, @ref Matrix4x3
*/
template<std::size_t cols, std::size_t rows, class T> class RectangularMatrix {
    static_assert(cols != 0 && rows != 0, "RectangularMatrix cannot have zero elements");

    template<std::size_t, std::size_t, class> friend class RectangularMatrix;

    public:
        typedef T Type;                         /**< @brief Underlying data type */
        const static std::size_t Cols = cols;   /**< @brief %Matrix column count */
        const static std::size_t Rows = rows;   /**< @brief %Matrix row count */

        /**
         * @brief Size of matrix diagonal
         *
         * @see fromDiagonal(), diagonal()
         */
        const static std::size_t DiagonalSize = (cols < rows ? cols : rows);

        /**
         * @brief %Matrix from array
         * @return Reference to the data as if it was Matrix, thus doesn't
         *      perform any copying.
         *
         * @attention Use with caution, the function doesn't check whether the
         *      array is long enough.
         */
        constexpr static RectangularMatrix<cols, rows, T>& from(T* data) {
            return *reinterpret_cast<RectangularMatrix<cols, rows, T>*>(data);
        }
        /** @overload */
        constexpr static const RectangularMatrix<cols, rows, T>& from(const T* data) {
            return *reinterpret_cast<const RectangularMatrix<cols, rows, T>*>(data);
        }

        /**
         * @brief Construct diagonal matrix
         *
         * @see diagonal()
         * @todo make this constexpr
         */
        static RectangularMatrix<cols, rows, T> fromDiagonal(const Vector<DiagonalSize, T>& diagonal);

        /**
         * @brief Construct matrix from vector
         *
         * Rolls the vector into matrix, i.e. first `rows` elements of the
         * vector will make first column of resulting matrix.
         * @see toVector()
         */
        static RectangularMatrix<cols, rows, T> fromVector(const Vector<cols*rows, T>& vector) {
            return *reinterpret_cast<const RectangularMatrix<cols, rows, T>*>(vector.data());
        }

        /** @brief Construct zero-filled matrix */
        constexpr /*implicit*/ RectangularMatrix() {}

        /**
         * @brief Construct matrix from column vectors
         * @param first First column vector
         * @param next  Next column vectors
         *
         * @todo Creating matrix from arbitrary combination of matrices with n rows
         */
        #ifndef CORRADE_GCC45_COMPATIBILITY
        template<class ...U> constexpr /*implicit*/ RectangularMatrix(const Vector<rows, T>& first, const U&... next):
            #ifndef CORRADE_MSVC2013_COMPATIBILITY
            _data{first, next...}
            #else
            _data({first, next...})
            #endif
        {
        #else
        template<class ...U> /*implicit*/ RectangularMatrix(const Vector<rows, T>& first, const U&... next): _data() {
            constructInternal({first, next...});
        #endif
            static_assert(sizeof...(next)+1 == cols, "Improper number of arguments passed to RectangularMatrix constructor");
        }

        /**
         * @brief Construct matrix from another of different type
         *
         * Performs only default casting on the values, no rounding or
         * anything else. Example usage:
         * @code
         * RectangularMatrix<4, 1, Float> floatingPoint(1.3f, 2.7f, -15.0f, 7.0f);
         * RectangularMatrix<4, 1, Byte> integral(floatingPoint);
         * // integral == {1, 2, -15, 7}
         * @endcode
         */
        #ifndef CORRADE_GCC46_COMPATIBILITY
        template<class U> constexpr explicit RectangularMatrix(const RectangularMatrix<cols, rows, U>& other): RectangularMatrix(typename Implementation::GenerateSequence<cols>::Type(), other) {}
        #else
        template<class U> explicit RectangularMatrix(const RectangularMatrix<cols, rows, U>& other) {
            *this = RectangularMatrix(typename Implementation::GenerateSequence<cols>::Type(), other);
        }
        #endif

        /** @brief Construct matrix from external representation */
        #ifndef CORRADE_GCC46_COMPATIBILITY
        template<class U, class V = decltype(Implementation::RectangularMatrixConverter<cols, rows, T, U>::from(std::declval<U>()))> constexpr explicit RectangularMatrix(const U& other): RectangularMatrix(Implementation::RectangularMatrixConverter<cols, rows, T, U>::from(other)) {}
        #else
        #ifndef CORRADE_GCC44_COMPATIBILITY
        template<class U, class V = decltype(Implementation::RectangularMatrixConverter<cols, rows, T, U>::from(std::declval<U>()))> explicit RectangularMatrix(const U& other)
        #else
        template<class U, class V = decltype(Implementation::RectangularMatrixConverter<cols, rows, T, U>::from(*static_cast<const U*>(nullptr)))> explicit RectangularMatrix(const U& other)
        #endif
        {
            *this = Implementation::RectangularMatrixConverter<cols, rows, T, U>::from(other);
        }
        #endif

        /** @brief Copy constructor */
        constexpr RectangularMatrix(const RectangularMatrix<cols, rows, T>&) = default;

        /** @brief Assignment operator */
        RectangularMatrix<cols, rows, T>& operator=(const RectangularMatrix<cols, rows, T>&) = default;

        /** @brief Convert matrix to external representation */
        #ifndef CORRADE_GCC44_COMPATIBILITY
        template<class U, class V = decltype(Implementation::RectangularMatrixConverter<cols, rows, T, U>::to(std::declval<RectangularMatrix<cols, rows, T>>()))> constexpr explicit operator U() const
        #else
        template<class U, class V = decltype(Implementation::RectangularMatrixConverter<cols, rows, T, U>::to(*static_cast<const RectangularMatrix<cols, rows, T>*>(nullptr)))> constexpr operator U() const
        #endif
        {
            /** @bug Why this is not constexpr under GCC 4.6? */
            return Implementation::RectangularMatrixConverter<cols, rows, T, U>::to(*this);
        }

        /**
         * @brief Raw data
         * @return One-dimensional array of `cols*rows` length in column-major
         *      order.
         *
         * @see operator[]
         */
<<<<<<< HEAD
        T* data()
        #if !defined(CORRADE_GCC47_COMPATIBILITY) && !defined(CORRADE_MSVC2013_COMPATIBILITY)
        &
        #endif
        { return _data[0].data(); }

        /** @overload */
        constexpr const T* data()
        #if !defined(CORRADE_GCC47_COMPATIBILITY) && !defined(CORRADE_MSVC2013_COMPATIBILITY)
        const &
        #else
        const
        #endif
        { return _data[0].data(); }
=======
        T* data() { return _data[0].data(); }
        constexpr const T* data() const { return _data[0].data(); } /**< @overload */
>>>>>>> a9fe6358

        /**
         * @brief %Matrix column
         *
         * Particular elements can be accessed using Vector::operator[], e.g.:
         * @code
         * RectangularMatrix<4, 3, Float> m;
         * Float a = m[2][1];
         * @endcode
         *
         * @see row(), data()
         */
        Vector<rows, T>& operator[](std::size_t col) { return _data[col]; }
        constexpr const Vector<rows, T>& operator[](std::size_t col) const { return _data[col]; } /**< @overload */

        /**
         * @brief %Matrix row
         *
         * Consider using transposed() when accessing rows frequently, as this
         * is slower than accessing columns due to the way the matrix is stored.
         * @see operator[]()
         */
        Vector<cols, T> row(std::size_t row) const;

        /** @brief Equality comparison */
        bool operator==(const RectangularMatrix<cols, rows, T>& other) const {
            for(std::size_t i = 0; i != cols; ++i)
                if(_data[i] != other._data[i]) return false;

            return true;
        }

        /**
         * @brief Non-equality operator
         *
         * @see Vector::operator<(), Vector::operator<=(), Vector::operator>=(),
         *      Vector::operator>()
         */
        bool operator!=(const RectangularMatrix<cols, rows, T>& other) const {
            return !operator==(other);
        }

        /**
         * @brief Negated matrix
         *
         * The computation is done column-wise. @f[
         *      \boldsymbol B_j = -\boldsymbol A_j
         * @f]
         */
        RectangularMatrix<cols, rows, T> operator-() const;

        /**
         * @brief Add and assign matrix
         *
         * The computation is done column-wise in-place. @f[
         *      \boldsymbol A_j = \boldsymbol A_j + \boldsymbol B_j
         * @f]
         */
        RectangularMatrix<cols, rows, T>& operator+=(const RectangularMatrix<cols, rows, T>& other) {
            for(std::size_t i = 0; i != cols; ++i)
                _data[i] += other._data[i];

            return *this;
        }

        /**
         * @brief Add matrix
         *
         * @see operator+=()
         */
        RectangularMatrix<cols, rows, T> operator+(const RectangularMatrix<cols, rows, T>& other) const {
            return RectangularMatrix<cols, rows, T>(*this)+=other;
        }

        /**
         * @brief Subtract and assign matrix
         *
         * The computation is done column-wise in-place. @f[
         *      \boldsymbol A_j = \boldsymbol A_j - \boldsymbol B_j
         * @f]
         */
        RectangularMatrix<cols, rows, T>& operator-=(const RectangularMatrix<cols, rows, T>& other) {
            for(std::size_t i = 0; i != cols; ++i)
                _data[i] -= other._data[i];

            return *this;
        }

        /**
         * @brief Subtract matrix
         *
         * @see operator-=()
         */
        RectangularMatrix<cols, rows, T> operator-(const RectangularMatrix<cols, rows, T>& other) const {
            return RectangularMatrix<cols, rows, T>(*this)-=other;
        }

        /**
         * @brief Multiply matrix with number and assign
         *
         * The computation is done column-wise in-place. @f[
         *      \boldsymbol A_j = a \boldsymbol A_j
         * @f]
         */
        RectangularMatrix<cols, rows, T>& operator*=(T number) {
            for(std::size_t i = 0; i != cols; ++i)
                _data[i] *= number;

            return *this;
        }

        /**
         * @brief Multiply matrix with number
         *
         * @see operator*=(T), operator*(T, const RectangularMatrix<cols, rows, T>&)
         */
        RectangularMatrix<cols, rows, T> operator*(T number) const {
            return RectangularMatrix<cols, rows, T>(*this) *= number;
        }

        /**
         * @brief Divide matrix with number and assign
         *
         * The computation is done column-wise in-place. @f[
         *      \boldsymbol A_j = \frac{\boldsymbol A_j} a
         * @f]
         */
        RectangularMatrix<cols, rows, T>& operator/=(T number) {
            for(std::size_t i = 0; i != cols; ++i)
                _data[i] /= number;

            return *this;
        }

        /**
         * @brief Divide matrix with number
         *
         * @see operator/=(T),
         *      operator/(T, const RectangularMatrix<cols, rows, T>&)
         */
        RectangularMatrix<cols, rows, T> operator/(T number) const {
            return RectangularMatrix<cols, rows, T>(*this) /= number;
        }

        /**
         * @brief Multiply matrix
         *
         * @f[
         *      (\boldsymbol {AB})_{ji} = \sum_{k=0}^{m-1} \boldsymbol A_{ki} \boldsymbol B_{jk}
         * @f]
         */
        template<std::size_t size> RectangularMatrix<size, rows, T> operator*(const RectangularMatrix<size, cols, T>& other) const;

        /**
         * @brief Multiply vector
         *
         * Internally the same as multiplying with one-column matrix, but
         * returns vector. @f[
         *      (\boldsymbol {Aa})_i = \sum_{k=0}^{m-1} \boldsymbol A_{ki} \boldsymbol a_k
         * @f]
         */
        Vector<rows, T> operator*(const Vector<cols, T>& other) const {
            return operator*(RectangularMatrix<1, cols, T>(other))[0];
        }

        /**
         * @brief Transposed matrix
         *
         * @see row()
         */
        RectangularMatrix<rows, cols, T> transposed() const;

        /**
         * @brief Values on diagonal
         *
         * @see fromDiagonal()
         * @todo constexpr
         */
        Vector<DiagonalSize, T> diagonal() const;

        /**
         * @brief Convert matrix to vector
         *
         * Returns the matrix unrolled into one large vector, i.e. first column
         * of the matrix will make first `rows` elements of resulting vector.
         * Useful for performing vector operations with the matrix (e.g.
         * summing the elements etc.).
         * @see fromVector()
         */
        Vector<rows*cols, T> toVector() const {
            return *reinterpret_cast<const Vector<rows*cols, T>*>(data());
        }

    private:
        /* Implementation for RectangularMatrix<cols, rows, T>::RectangularMatrix(const RectangularMatrix<cols, rows, U>&) */
        #ifndef CORRADE_GCC45_COMPATIBILITY
        template<class U, std::size_t ...sequence> constexpr explicit RectangularMatrix(Implementation::Sequence<sequence...>, const RectangularMatrix<cols, rows, U>& matrix):
            #ifndef CORRADE_MSVC2013_COMPATIBILITY
            _data{Vector<rows, T>(matrix[sequence])...} {}
            #else
            _data({Vector<rows, T>(matrix[sequence])...}) {}
            #endif
        #else
        template<class U, std::size_t ...sequence> explicit RectangularMatrix(Implementation::Sequence<sequence...>, const RectangularMatrix<cols, rows, U>& matrix): _data() {
            constructInternal({Vector<rows, T>(matrix[sequence])...});
        }
        #endif

        #ifdef CORRADE_GCC45_COMPATIBILITY
        /* GCC < 4.6 workaround for "error: bad array initializer" */
        void constructInternal(std::initializer_list<Vector<rows, T>> data) {
            for(std::size_t i = 0; i != data.size(); ++i)
                _data[i] = *(data.begin() + i);
        }
        #endif

        #ifndef CORRADE_MSVC2013_COMPATIBILITY
        Vector<rows, T> _data[cols];
        #else
        std::array<Vector<rows, T>, cols> _data;
        #endif
};

#ifndef CORRADE_GCC46_COMPATIBILITY
/**
@brief Matrix with 2 columns and 3 rows

Convenience alternative to <tt>%RectangularMatrix<2, 3, T></tt>. See
@ref RectangularMatrix for more information.
@note Not available on GCC < 4.7. Use <tt>%RectangularMatrix<2, 3, T></tt>
    instead.
@see @ref Magnum::Matrix2x3, @ref Magnum::Matrix2x3d
*/
#ifndef CORRADE_MSVC2013_COMPATIBILITY /* Apparently cannot have multiply defined aliases */
template<class T> using Matrix2x3 = RectangularMatrix<2, 3, T>;
#endif

/**
@brief Matrix with 3 columns and 2 rows

Convenience alternative to <tt>%RectangularMatrix<3, 2, T></tt>. See
@ref RectangularMatrix for more information.
@note Not available on GCC < 4.7. Use <tt>%RectangularMatrix<3, 2, T></tt>
    instead.
@see @ref Magnum::Matrix3x2, @ref Magnum::Matrix3x2d
*/
#ifndef CORRADE_MSVC2013_COMPATIBILITY /* Apparently cannot have multiply defined aliases */
template<class T> using Matrix3x2 = RectangularMatrix<3, 2, T>;
#endif

/**
@brief Matrix with 2 columns and 4 rows

Convenience alternative to <tt>%RectangularMatrix<2, 4, T></tt>. See
@ref RectangularMatrix for more information.
@note Not available on GCC < 4.7. Use <tt>%RectangularMatrix<2, 4, T></tt>
    instead.
@see @ref Magnum::Matrix2x4, @ref Magnum::Matrix2x4d
*/
#ifndef CORRADE_MSVC2013_COMPATIBILITY /* Apparently cannot have multiply defined aliases */
template<class T> using Matrix2x4 = RectangularMatrix<2, 4, T>;
#endif

/**
@brief Matrix with 4 columns and 2 rows

Convenience alternative to <tt>%RectangularMatrix<4, 2, T></tt>. See
@ref RectangularMatrix for more information.
@note Not available on GCC < 4.7. Use <tt>%RectangularMatrix<4, 2, T></tt>
    instead.
@see @ref Magnum::Matrix4x2, @ref Magnum::Matrix4x2d
*/
#ifndef CORRADE_MSVC2013_COMPATIBILITY /* Apparently cannot have multiply defined aliases */
template<class T> using Matrix4x2 = RectangularMatrix<4, 2, T>;
#endif

/**
@brief Matrix with 3 columns and 4 rows

Convenience alternative to <tt>%RectangularMatrix<3, 4, T></tt>. See
@ref RectangularMatrix for more information.
@note Not available on GCC < 4.7. Use <tt>%RectangularMatrix<3, 4, T></tt>
    instead.
@see @ref Magnum::Matrix3x4, @ref Magnum::Matrix3x4d
*/
#ifndef CORRADE_MSVC2013_COMPATIBILITY /* Apparently cannot have multiply defined aliases */
template<class T> using Matrix3x4 = RectangularMatrix<3, 4, T>;
#endif

/**
@brief Matrix with 4 columns and 3 rows

Convenience alternative to <tt>%RectangularMatrix<4, 3, T></tt>. See
@ref RectangularMatrix for more information.
@note Not available on GCC < 4.7. Use <tt>%RectangularMatrix<4, 3, T></tt>
    instead.
@see @ref Magnum::Matrix4x3, @ref Magnum::Matrix4x3d
*/
#ifndef CORRADE_MSVC2013_COMPATIBILITY /* Apparently cannot have multiply defined aliases */
template<class T> using Matrix4x3 = RectangularMatrix<4, 3, T>;
#endif
#endif

/** @relates RectangularMatrix
@brief Multiply number with matrix

Same as RectangularMatrix::operator*(T) const.
*/
template<std::size_t cols, std::size_t rows, class T> inline RectangularMatrix<cols, rows, T> operator*(
    #ifdef DOXYGEN_GENERATING_OUTPUT
    T
    #else
    typename std::common_type<T>::type
    #endif
    number, const RectangularMatrix<cols, rows, T>& matrix)
{
    return matrix*number;
}

/** @relates RectangularMatrix
@brief Divide matrix with number and invert

The computation is done column-wise. @f[
    \boldsymbol B_j = \frac a {\boldsymbol A_j}
@f]
@see RectangularMatrix::operator/(T) const
*/
template<std::size_t cols, std::size_t rows, class T> inline RectangularMatrix<cols, rows, T> operator/(
    #ifdef DOXYGEN_GENERATING_OUTPUT
    T
    #else
    typename std::common_type<T>::type
    #endif
    number, const RectangularMatrix<cols, rows, T>& matrix)
{
    RectangularMatrix<cols, rows, T> out;

    for(std::size_t i = 0; i != cols; ++i)
        out[i] = number/matrix[i];

    return out;
}

/** @relates RectangularMatrix
@brief Multiply vector with rectangular matrix

Internally the same as multiplying one-column matrix with one-row matrix. @f[
    (\boldsymbol {aA})_{ji} = \boldsymbol a_i \boldsymbol A_j
@f]
@see RectangularMatrix::operator*(const RectangularMatrix<size, cols, T>&) const
*/
template<std::size_t size, std::size_t cols, class T> inline RectangularMatrix<cols, size, T> operator*(const Vector<size, T>& vector, const RectangularMatrix<cols, 1, T>& matrix) {
    return RectangularMatrix<1, size, T>(vector)*matrix;
}

/** @debugoperator{Magnum::Math::RectangularMatrix} */
template<std::size_t cols, std::size_t rows, class T> Corrade::Utility::Debug operator<<(Corrade::Utility::Debug debug, const Magnum::Math::RectangularMatrix<cols, rows, T>& value) {
    debug << "Matrix(";
    debug.setFlag(Corrade::Utility::Debug::SpaceAfterEachValue, false);
    for(std::size_t row = 0; row != rows; ++row) {
        if(row != 0) debug << ",\n       ";
        for(std::size_t col = 0; col != cols; ++col) {
            if(col != 0) debug << ", ";
            debug << value[col][row];
        }
    }
    debug << ")";
    debug.setFlag(Corrade::Utility::Debug::SpaceAfterEachValue, true);
    return debug;
}

#ifndef DOXYGEN_GENERATING_OUTPUT
/* Explicit instantiation for types used in OpenGL */
/* Square matrices */
extern template Corrade::Utility::Debug MAGNUM_EXPORT operator<<(Corrade::Utility::Debug, const RectangularMatrix<2, 2, Float>&);
extern template Corrade::Utility::Debug MAGNUM_EXPORT operator<<(Corrade::Utility::Debug, const RectangularMatrix<3, 3, Float>&);
extern template Corrade::Utility::Debug MAGNUM_EXPORT operator<<(Corrade::Utility::Debug, const RectangularMatrix<4, 4, Float>&);
#ifndef MAGNUM_TARGET_GLES
extern template Corrade::Utility::Debug MAGNUM_EXPORT operator<<(Corrade::Utility::Debug, const RectangularMatrix<2, 2, Double>&);
extern template Corrade::Utility::Debug MAGNUM_EXPORT operator<<(Corrade::Utility::Debug, const RectangularMatrix<3, 3, Double>&);
extern template Corrade::Utility::Debug MAGNUM_EXPORT operator<<(Corrade::Utility::Debug, const RectangularMatrix<4, 4, Double>&);
#endif

/* Rectangular matrices */
extern template Corrade::Utility::Debug MAGNUM_EXPORT operator<<(Corrade::Utility::Debug, const RectangularMatrix<2, 3, Float>&);
extern template Corrade::Utility::Debug MAGNUM_EXPORT operator<<(Corrade::Utility::Debug, const RectangularMatrix<3, 2, Float>&);
extern template Corrade::Utility::Debug MAGNUM_EXPORT operator<<(Corrade::Utility::Debug, const RectangularMatrix<2, 4, Float>&);
extern template Corrade::Utility::Debug MAGNUM_EXPORT operator<<(Corrade::Utility::Debug, const RectangularMatrix<4, 2, Float>&);
extern template Corrade::Utility::Debug MAGNUM_EXPORT operator<<(Corrade::Utility::Debug, const RectangularMatrix<3, 4, Float>&);
extern template Corrade::Utility::Debug MAGNUM_EXPORT operator<<(Corrade::Utility::Debug, const RectangularMatrix<4, 3, Float>&);
#ifndef MAGNUM_TARGET_GLES
extern template Corrade::Utility::Debug MAGNUM_EXPORT operator<<(Corrade::Utility::Debug, const RectangularMatrix<2, 3, Double>&);
extern template Corrade::Utility::Debug MAGNUM_EXPORT operator<<(Corrade::Utility::Debug, const RectangularMatrix<3, 2, Double>&);
extern template Corrade::Utility::Debug MAGNUM_EXPORT operator<<(Corrade::Utility::Debug, const RectangularMatrix<2, 4, Double>&);
extern template Corrade::Utility::Debug MAGNUM_EXPORT operator<<(Corrade::Utility::Debug, const RectangularMatrix<4, 2, Double>&);
extern template Corrade::Utility::Debug MAGNUM_EXPORT operator<<(Corrade::Utility::Debug, const RectangularMatrix<3, 4, Double>&);
extern template Corrade::Utility::Debug MAGNUM_EXPORT operator<<(Corrade::Utility::Debug, const RectangularMatrix<4, 3, Double>&);
#endif

#define MAGNUM_RECTANGULARMATRIX_SUBCLASS_IMPLEMENTATION(cols, rows, ...)   \
    constexpr static __VA_ARGS__& from(T* data) {                           \
        return *reinterpret_cast<__VA_ARGS__*>(data);                       \
    }                                                                       \
    constexpr static const __VA_ARGS__& from(const T* data) {               \
        return *reinterpret_cast<const __VA_ARGS__*>(data);                 \
    }                                                                       \
                                                                            \
    __VA_ARGS__ operator-() const {                                         \
        return Math::RectangularMatrix<cols, rows, T>::operator-();         \
    }                                                                       \
    __VA_ARGS__& operator+=(const Math::RectangularMatrix<cols, rows, T>& other) { \
        Math::RectangularMatrix<cols, rows, T>::operator+=(other);          \
        return *this;                                                       \
    }                                                                       \
    __VA_ARGS__ operator+(const Math::RectangularMatrix<cols, rows, T>& other) const { \
        return Math::RectangularMatrix<cols, rows, T>::operator+(other);    \
    }                                                                       \
    __VA_ARGS__& operator-=(const Math::RectangularMatrix<cols, rows, T>& other) { \
        Math::RectangularMatrix<cols, rows, T>::operator-=(other);          \
        return *this;                                                       \
    }                                                                       \
    __VA_ARGS__ operator-(const Math::RectangularMatrix<cols, rows, T>& other) const { \
        return Math::RectangularMatrix<cols, rows, T>::operator-(other);    \
    }                                                                       \
    __VA_ARGS__& operator*=(T number) {                                     \
        Math::RectangularMatrix<cols, rows, T>::operator*=(number);         \
        return *this;                                                       \
    }                                                                       \
    __VA_ARGS__ operator*(T number) const {                                 \
        return Math::RectangularMatrix<cols, rows, T>::operator*(number);   \
    }                                                                       \
    __VA_ARGS__& operator/=(T number) {                                     \
        Math::RectangularMatrix<cols, rows, T>::operator/=(number);         \
        return *this;                                                       \
    }                                                                       \
    __VA_ARGS__ operator/(T number) const {                                 \
        return Math::RectangularMatrix<cols, rows, T>::operator/(number);   \
    }

#define MAGNUM_MATRIX_OPERATOR_IMPLEMENTATION(...)                          \
    template<std::size_t size, class T> inline __VA_ARGS__ operator*(typename std::common_type<T>::type number, const __VA_ARGS__& matrix) { \
        return number*static_cast<const Math::RectangularMatrix<size, size, T>&>(matrix); \
    }                                                                       \
    template<std::size_t size, class T> inline __VA_ARGS__ operator/(typename std::common_type<T>::type number, const __VA_ARGS__& matrix) { \
        return number/static_cast<const Math::RectangularMatrix<size, size, T>&>(matrix); \
    }                                                                       \
    template<std::size_t size, class T> inline __VA_ARGS__ operator*(const Vector<size, T>& vector, const RectangularMatrix<size, 1, T>& matrix) { \
        return Math::RectangularMatrix<1, size, T>(vector)*matrix;          \
    }

#define MAGNUM_MATRIXn_OPERATOR_IMPLEMENTATION(size, Type)                  \
    template<class T> inline Type<T> operator*(typename std::common_type<T>::type number, const Type<T>& matrix) { \
        return number*static_cast<const Math::RectangularMatrix<size, size, T>&>(matrix); \
    }                                                                       \
    template<class T> inline Type<T> operator/(typename std::common_type<T>::type number, const Type<T>& matrix) { \
        return number/static_cast<const Math::RectangularMatrix<size, size, T>&>(matrix); \
    }                                                                       \
    template<class T> inline Type<T> operator*(const Vector<size, T>& vector, const RectangularMatrix<size, 1, T>& matrix) { \
        return Math::RectangularMatrix<1, size, T>(vector)*matrix;          \
    }
#endif

template<std::size_t cols, std::size_t rows, class T> inline RectangularMatrix<cols, rows, T> RectangularMatrix<cols, rows, T>::fromDiagonal(const Vector<DiagonalSize, T>& diagonal) {
    RectangularMatrix<cols, rows, T> out;

    for(std::size_t i = 0; i != DiagonalSize; ++i)
        out[i][i] = diagonal[i];

    return out;
}

template<std::size_t cols, std::size_t rows, class T> inline Vector<cols, T> RectangularMatrix<cols, rows, T>::row(std::size_t row) const {
    Vector<cols, T> out;

    for(std::size_t i = 0; i != cols; ++i)
        out[i] = _data[i][row];

    return out;
}

template<std::size_t cols, std::size_t rows, class T> inline RectangularMatrix<cols, rows, T> RectangularMatrix<cols, rows, T>::operator-() const {
    RectangularMatrix<cols, rows, T> out;

    for(std::size_t i = 0; i != cols; ++i)
        out._data[i] = -_data[i];

    return out;
}

template<std::size_t cols, std::size_t rows, class T> template<std::size_t size> inline RectangularMatrix<size, rows, T> RectangularMatrix<cols, rows, T>::operator*(const RectangularMatrix<size, cols, T>& other) const {
    RectangularMatrix<size, rows, T> out;

    for(std::size_t col = 0; col != size; ++col)
        for(std::size_t row = 0; row != rows; ++row)
            for(std::size_t pos = 0; pos != cols; ++pos)
                out[col][row] += _data[pos][row]*other._data[col][pos];

    return out;
}

template<std::size_t cols, std::size_t rows, class T> inline RectangularMatrix<rows, cols, T> RectangularMatrix<cols, rows, T>::transposed() const {
    RectangularMatrix<rows, cols, T> out;

    for(std::size_t col = 0; col != cols; ++col)
        for(std::size_t row = 0; row != rows; ++row)
            out[row][col] = _data[col][row];

    return out;
}

template<std::size_t cols, std::size_t rows, class T> auto RectangularMatrix<cols, rows, T>::diagonal() const -> Vector<DiagonalSize, T> {
    Vector<DiagonalSize, T> out;

    for(std::size_t i = 0; i != DiagonalSize; ++i)
        out[i] = _data[i][i];

    return out;
}

}}

namespace Corrade { namespace Utility {

/** @configurationvalue{Magnum::Math::RectangularMatrix} */
template<std::size_t cols, std::size_t rows, class T> struct ConfigurationValue<Magnum::Math::RectangularMatrix<cols, rows, T>> {
    ConfigurationValue() = delete;

    /** @brief Writes elements separated with spaces */
    static std::string toString(const Magnum::Math::RectangularMatrix<cols, rows, T>& value, ConfigurationValueFlags flags) {
        std::string output;

        for(std::size_t row = 0; row != rows; ++row) {
            for(std::size_t col = 0; col != cols; ++col) {
                if(!output.empty()) output += ' ';
                output += ConfigurationValue<T>::toString(value[col][row], flags);
            }
        }

        return output;
    }

    /** @brief Reads elements separated with whitespace */
    static Magnum::Math::RectangularMatrix<cols, rows, T> fromString(const std::string& stringValue, ConfigurationValueFlags flags) {
        Magnum::Math::RectangularMatrix<cols, rows, T> result;

        std::size_t oldpos = 0, pos = std::string::npos, i = 0;
        do {
            pos = stringValue.find(' ', oldpos);
            std::string part = stringValue.substr(oldpos, pos-oldpos);

            if(!part.empty()) {
                result[i%cols][i/cols] = ConfigurationValue<T>::fromString(part, flags);
                ++i;
            }

            oldpos = pos+1;
        } while(pos != std::string::npos);

        return result;
    }
};

#ifndef DOXYGEN_GENERATING_OUTPUT
/* Square matrices */
extern template struct MAGNUM_EXPORT ConfigurationValue<Magnum::Math::RectangularMatrix<2, 2, Magnum::Float>>;
extern template struct MAGNUM_EXPORT ConfigurationValue<Magnum::Math::RectangularMatrix<3, 3, Magnum::Float>>;
extern template struct MAGNUM_EXPORT ConfigurationValue<Magnum::Math::RectangularMatrix<4, 4, Magnum::Float>>;
#ifndef MAGNUM_TARGET_GLES
extern template struct MAGNUM_EXPORT ConfigurationValue<Magnum::Math::RectangularMatrix<2, 2, Magnum::Double>>;
extern template struct MAGNUM_EXPORT ConfigurationValue<Magnum::Math::RectangularMatrix<3, 3, Magnum::Double>>;
extern template struct MAGNUM_EXPORT ConfigurationValue<Magnum::Math::RectangularMatrix<4, 4, Magnum::Double>>;
#endif

/* Rectangular matrices */
extern template struct MAGNUM_EXPORT ConfigurationValue<Magnum::Math::RectangularMatrix<2, 3, Magnum::Float>>;
extern template struct MAGNUM_EXPORT ConfigurationValue<Magnum::Math::RectangularMatrix<3, 2, Magnum::Float>>;
extern template struct MAGNUM_EXPORT ConfigurationValue<Magnum::Math::RectangularMatrix<2, 4, Magnum::Float>>;
extern template struct MAGNUM_EXPORT ConfigurationValue<Magnum::Math::RectangularMatrix<4, 2, Magnum::Float>>;
extern template struct MAGNUM_EXPORT ConfigurationValue<Magnum::Math::RectangularMatrix<3, 4, Magnum::Float>>;
extern template struct MAGNUM_EXPORT ConfigurationValue<Magnum::Math::RectangularMatrix<4, 3, Magnum::Float>>;
#ifndef MAGNUM_TARGET_GLES
extern template struct MAGNUM_EXPORT ConfigurationValue<Magnum::Math::RectangularMatrix<2, 3, Magnum::Double>>;
extern template struct MAGNUM_EXPORT ConfigurationValue<Magnum::Math::RectangularMatrix<3, 2, Magnum::Double>>;
extern template struct MAGNUM_EXPORT ConfigurationValue<Magnum::Math::RectangularMatrix<2, 4, Magnum::Double>>;
extern template struct MAGNUM_EXPORT ConfigurationValue<Magnum::Math::RectangularMatrix<4, 2, Magnum::Double>>;
extern template struct MAGNUM_EXPORT ConfigurationValue<Magnum::Math::RectangularMatrix<3, 4, Magnum::Double>>;
extern template struct MAGNUM_EXPORT ConfigurationValue<Magnum::Math::RectangularMatrix<4, 3, Magnum::Double>>;
#endif
#endif

}}

#endif<|MERGE_RESOLUTION|>--- conflicted
+++ resolved
@@ -185,25 +185,8 @@
          *
          * @see operator[]
          */
-<<<<<<< HEAD
-        T* data()
-        #if !defined(CORRADE_GCC47_COMPATIBILITY) && !defined(CORRADE_MSVC2013_COMPATIBILITY)
-        &
-        #endif
-        { return _data[0].data(); }
-
-        /** @overload */
-        constexpr const T* data()
-        #if !defined(CORRADE_GCC47_COMPATIBILITY) && !defined(CORRADE_MSVC2013_COMPATIBILITY)
-        const &
-        #else
-        const
-        #endif
-        { return _data[0].data(); }
-=======
         T* data() { return _data[0].data(); }
         constexpr const T* data() const { return _data[0].data(); } /**< @overload */
->>>>>>> a9fe6358
 
         /**
          * @brief %Matrix column
