/*
    This file is part of Magnum.

    Copyright © 2010, 2011, 2012, 2013, 2014
              Vladimír Vondruš <mosra@centrum.cz>

    Permission is hereby granted, free of charge, to any person obtaining a
    copy of this software and associated documentation files (the "Software"),
    to deal in the Software without restriction, including without limitation
    the rights to use, copy, modify, merge, publish, distribute, sublicense,
    and/or sell copies of the Software, and to permit persons to whom the
    Software is furnished to do so, subject to the following conditions:

    The above copyright notice and this permission notice shall be included
    in all copies or substantial portions of the Software.

    THE SOFTWARE IS PROVIDED "AS IS", WITHOUT WARRANTY OF ANY KIND, EXPRESS OR
    IMPLIED, INCLUDING BUT NOT LIMITED TO THE WARRANTIES OF MERCHANTABILITY,
    FITNESS FOR A PARTICULAR PURPOSE AND NONINFRINGEMENT. IN NO EVENT SHALL
    THE AUTHORS OR COPYRIGHT HOLDERS BE LIABLE FOR ANY CLAIM, DAMAGES OR OTHER
    LIABILITY, WHETHER IN AN ACTION OF CONTRACT, TORT OR OTHERWISE, ARISING
    FROM, OUT OF OR IN CONNECTION WITH THE SOFTWARE OR THE USE OR OTHER
    DEALINGS IN THE SOFTWARE.
*/

#include <Corrade/TestSuite/Tester.h>

#include "Magnum/Shapes/Composition.h"
#include "Magnum/Shapes/Point.h"
#include "Magnum/Shapes/Shape.h"
#include "Magnum/Shapes/ShapeGroup.h"
#include "Magnum/Shapes/Sphere.h"
#include "Magnum/SceneGraph/MatrixTransformation2D.h"
#include "Magnum/SceneGraph/MatrixTransformation3D.h"
#include "Magnum/SceneGraph/Scene.h"

namespace Magnum { namespace Shapes { namespace Test {

class ShapeTest: public TestSuite::Tester {
    public:
        ShapeTest();

        void clean();
        void collides();
        void collision();
        void firstCollision();
        void shapeGroup();
};

typedef SceneGraph::Scene<SceneGraph::MatrixTransformation2D> Scene2D;
typedef SceneGraph::Object<SceneGraph::MatrixTransformation2D> Object2D;
typedef SceneGraph::Scene<SceneGraph::MatrixTransformation3D> Scene3D;
typedef SceneGraph::Object<SceneGraph::MatrixTransformation3D> Object3D;

ShapeTest::ShapeTest() {
<<<<<<< HEAD
    addTests<ShapeTest>({&ShapeTest::clean,
=======
    addTests({&ShapeTest::clean,
              &ShapeTest::collides,
              &ShapeTest::collision,
>>>>>>> 6c560124
              &ShapeTest::firstCollision,
              &ShapeTest::shapeGroup});
}

void ShapeTest::clean() {
    Scene3D scene;
    ShapeGroup3D shapes;

    Object3D a(&scene);
    auto shape = new Shapes::Shape<Shapes::Point3D>(a, {{1.0f, -2.0f, 3.0f}}, &shapes);
    a.scale(Vector3(-2.0f));

    Object3D b(&scene);
    new Shapes::Shape<Shapes::Point3D>(b, &shapes);

    /* Everything is dirty at the beginning */
    CORRADE_VERIFY(shapes.isDirty());
    CORRADE_VERIFY(a.isDirty());
    CORRADE_VERIFY(b.isDirty());

    /* Cleaning object will not clean anything other */
    a.setClean();
    CORRADE_VERIFY(shapes.isDirty());
    CORRADE_VERIFY(!a.isDirty());
    CORRADE_VERIFY(b.isDirty());

    /* Verify that the feature was actually cleaned */
    CORRADE_COMPARE(shape->transformedShape().position(),
        Vector3(-2.0f, 4.0f, -6.0f));

    /* Setting group clean will clean whole group */
    a.setDirty();
    shapes.setClean();
    CORRADE_VERIFY(!shapes.isDirty());
    CORRADE_VERIFY(!a.isDirty());
    CORRADE_VERIFY(!b.isDirty());

    /* Setting object dirty will set also the group, but not other objects */
    b.setDirty();
    CORRADE_VERIFY(shapes.isDirty());
    CORRADE_VERIFY(!a.isDirty());
    CORRADE_VERIFY(b.isDirty());
}

void ShapeTest::collides() {
    Scene3D scene;
    ShapeGroup3D shapes;
    Object3D a(&scene);
    Shape<Shapes::Sphere3D> aShape(a, {{1.0f, -2.0f, 3.0f}, 1.5f}, &shapes);

    {
        /* Collision with point inside the sphere */
        Shape<Shapes::Point3D> aShape2(a, {{1.0f, -2.0f, 3.0f}}, &shapes);
        shapes.setClean();
        CORRADE_VERIFY(aShape.collides(aShape2));
    } {
        /* No collision with point inside the sphere, but not in the same group */
        ShapeGroup3D shapes2;
        Shape<Shapes::Point3D> aShape3(a, {{1.0f, -2.0f, 3.0f}}, &shapes2);
        shapes2.setClean();
        CORRADE_VERIFY(!aShape.collides(aShape3));
    } {
        CORRADE_EXPECT_FAIL("Should cross-scene collision work or not?");
        /* No collision with point inside the sphere, but not in the same scene */
        Scene3D scene2;
        Object3D c(&scene2);
        Shape<Shapes::Point3D> cShape(c, {{1.0f, -2.0f, 3.0f}}, &shapes);
        shapes.setClean();
        CORRADE_VERIFY(!aShape.collides(cShape));
    } {
        /* No collision with point outside of the sphere */
        Object3D b(&scene);
        Shape<Shapes::Point3D> bShape(b, {{3.0f, -2.0f, 3.0f}}, &shapes);
        shapes.setClean();
        CORRADE_VERIFY(!aShape.collides(bShape));

        /* Move point inside the sphere -- collision */
        b.translate(Vector3::xAxis(-1.0f));
        shapes.setClean();
        CORRADE_VERIFY(aShape.collides(bShape));
    }
}

void ShapeTest::collision() {
    Scene3D scene;
    ShapeGroup3D shapes;
    Object3D a(&scene);
    Shape<Shapes::Sphere3D> aShape(a, {{1.0f, -2.0f, 3.0f}, 1.5f}, &shapes);

    {
        /* Collision with point inside the sphere */
        Shape<Shapes::Point3D> aShape2(a, {{1.0f, -2.0f, 3.0f}}, &shapes);
        shapes.setClean();
        const Collision3D collision = aShape.collision(aShape2);
        CORRADE_VERIFY(collision);
        CORRADE_COMPARE(collision.position(), Vector3(1.0f, -2.0f, 3.0f));
    } {
        /* No collision with point inside the sphere, but not in the same group */
        ShapeGroup3D shapes2;
        Shape<Shapes::Point3D> aShape3(a, {{1.0f, -2.0f, 3.0f}}, &shapes2);
        shapes2.setClean();
        CORRADE_VERIFY(!aShape.collision(aShape3));
    } {
        CORRADE_EXPECT_FAIL("Should cross-scene collision work or not?");
        /* No collision with point inside the sphere, but not in the same scene */
        Scene3D scene2;
        Object3D c(&scene2);
        Shape<Shapes::Point3D> cShape(c, {{1.0f, -2.0f, 3.0f}}, &shapes);
        shapes.setClean();
        CORRADE_VERIFY(!aShape.collision(cShape));
    } {
        /* No collision with point outside of the sphere */
        Object3D b(&scene);
        Shape<Shapes::Point3D> bShape(b, {{3.0f, -2.0f, 3.0f}}, &shapes);
        shapes.setClean();
        CORRADE_VERIFY(!aShape.collision(bShape));

        /* Move point inside the sphere -- collision */
        b.translate(Vector3::xAxis(-1.0f));
        shapes.setClean();
        const Collision3D collision = aShape.collision(bShape);
        CORRADE_VERIFY(collision);
        CORRADE_COMPARE(collision.position(), Vector3(2.0f, -2.0f, 3.0f));
    }
}

void ShapeTest::firstCollision() {
    Scene3D scene;
    ShapeGroup3D shapes;

    Object3D a(&scene);
    Shape<Shapes::Sphere3D> aShape(a, {{1.0f, -2.0f, 3.0f}, 1.5f}, &shapes);

    Object3D b(&scene);
    Shape<Shapes::Point3D> bShape(b, {{3.0f, -2.0f, 3.0f}}, &shapes);

    /* No collisions initially */
    CORRADE_VERIFY(!shapes.firstCollision(aShape));
    CORRADE_VERIFY(!shapes.firstCollision(bShape));
    CORRADE_VERIFY(!shapes.isDirty());

    /* Move point into sphere */
    b.translate(Vector3::xAxis(-1.0f));

    /* Collision */
    CORRADE_VERIFY(shapes.isDirty());
    CORRADE_VERIFY(shapes.firstCollision(aShape) == &bShape);
    CORRADE_VERIFY(shapes.firstCollision(bShape) == &aShape);
    CORRADE_VERIFY(!shapes.isDirty());
}

void ShapeTest::shapeGroup() {
    Scene2D scene;
    ShapeGroup2D shapes;

    /* Verify construction */
    Object2D a(&scene);
    auto shape = new Shape<Shapes::Composition2D>(a, Shapes::Sphere2D({}, 0.5f) || Shapes::Point2D({0.25f, -1.0f}));
    CORRADE_COMPARE(shape->transformedShape().size(), 2);

    /* Verify the original shape is updated */
    const auto& point = shape->transformedShape().get<Shapes::Point2D>(1);
    a.translate(Vector2::xAxis(5.0f));
    a.setClean();
    CORRADE_COMPARE(point.position(), Vector2(5.25f, -1.0f));
}

}}}

CORRADE_TEST_MAIN(Magnum::Shapes::Test::ShapeTest)<|MERGE_RESOLUTION|>--- conflicted
+++ resolved
@@ -53,13 +53,9 @@
 typedef SceneGraph::Object<SceneGraph::MatrixTransformation3D> Object3D;
 
 ShapeTest::ShapeTest() {
-<<<<<<< HEAD
     addTests<ShapeTest>({&ShapeTest::clean,
-=======
-    addTests({&ShapeTest::clean,
               &ShapeTest::collides,
               &ShapeTest::collision,
->>>>>>> 6c560124
               &ShapeTest::firstCollision,
               &ShapeTest::shapeGroup});
 }
