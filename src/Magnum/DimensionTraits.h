#ifndef Magnum_DimensionTraits_h
#define Magnum_DimensionTraits_h
/*
    This file is part of Magnum.

    Copyright © 2010, 2011, 2012, 2013, 2014, 2015
              Vladimír Vondruš <mosra@centrum.cz>

    Permission is hereby granted, free of charge, to any person obtaining a
    copy of this software and associated documentation files (the "Software"),
    to deal in the Software without restriction, including without limitation
    the rights to use, copy, modify, merge, publish, distribute, sublicense,
    and/or sell copies of the Software, and to permit persons to whom the
    Software is furnished to do so, subject to the following conditions:

    The above copyright notice and this permission notice shall be included
    in all copies or substantial portions of the Software.

    THE SOFTWARE IS PROVIDED "AS IS", WITHOUT WARRANTY OF ANY KIND, EXPRESS OR
    IMPLIED, INCLUDING BUT NOT LIMITED TO THE WARRANTIES OF MERCHANTABILITY,
    FITNESS FOR A PARTICULAR PURPOSE AND NONINFRINGEMENT. IN NO EVENT SHALL
    THE AUTHORS OR COPYRIGHT HOLDERS BE LIABLE FOR ANY CLAIM, DAMAGES OR OTHER
    LIABILITY, WHETHER IN AN ACTION OF CONTRACT, TORT OR OTHERWISE, ARISING
    FROM, OUT OF OR IN CONNECTION WITH THE SOFTWARE OR THE USE OR OTHER
    DEALINGS IN THE SOFTWARE.
*/

<<<<<<< HEAD
=======
/** @file
 * @brief Class @ref Magnum::DimensionTraits, alias @ref Magnum::VectorTypeFor, @ref Magnum::RangeTypeFor, @ref Magnum::MatrixTypeFor
 */

>>>>>>> 34b2aad4
#include "Magnum/Math/Math.h"
#include "Magnum/Types.h"

/** @file
 * @brief Class @ref Magnum::DimensionTraits
 */

namespace Magnum {

<<<<<<< HEAD
/** @brief Matrix and vector specializations for given dimension count */
=======
@see @ref VectorTypeFor, @ref RangeTypeFor, @ref MatrixTypeFor
*/
>>>>>>> 34b2aad4
template<UnsignedInt dimensions, class T> struct DimensionTraits {
    DimensionTraits() = delete;

    #ifdef DOXYGEN_GENERATING_OUTPUT
    /**
     * @brief Vector type
     *
     * @ref Math::Vector, @ref Math::Vector2 or @ref Math::Vector3 based on
     * dimension count.
     */
    typedef U VectorType;

    /**
     * @brief Range type
     *
     * @ref Math::Range1D, @ref Math::Range2D or @ref Math::Range3D based on
     * dimension count.
     */
    typedef U RangeType;

    /**
     * @brief Matrix type
     *
     * Floating-point @ref Math::Matrix3 or @ref Math::Matrix4 for 2D or 3D. No
     * matrix type defined for one dimension and integral types.
     */
    typedef U MatrixType;
    #endif
};

#ifndef CORRADE_GCC46_COMPATIBILITY
/**
@brief Vector type for given dimension count and type

Convenience alternative to `typename DimensionTraits<dimensions, T>::VectorType`.
See @ref DimensionTraits::VectorType for more information.
@note Not available on GCC < 4.7. Use `typename DimensionTraits<dimensions, T>::VectorType`
    instead.
*/
template<UnsignedInt dimensions, class T> using VectorTypeFor = typename DimensionTraits<dimensions, T>::VectorType;

/**
@brief Range type for given dimension count and type

Convenience alternative to `typename DimensionTraits<dimensions, T>::RangeType`.
See @ref DimensionTraits::RangeType for more information.
@note Not available on GCC < 4.7. Use `typename DimensionTraits<dimensions, T>::RangeType`
    instead.
*/
template<UnsignedInt dimensions, class T> using RangeTypeFor = typename DimensionTraits<dimensions, T>::RangeType;

/**
@brief Matrix type for given dimension count and type

Convenience alternative to `typename DimensionTraits<dimensions, T>::MatrixType`.
See @ref DimensionTraits::MatrixType for more information.
@note Not available on GCC < 4.7. Use `typename DimensionTraits<dimensions, T>::MatrixType`
    instead.
*/
template<UnsignedInt dimensions, class T> using MatrixTypeFor = typename DimensionTraits<dimensions, T>::MatrixType;
#endif

#ifndef DOXYGEN_GENERATING_OUTPUT
/* One dimension */
template<class T> struct DimensionTraits<1, T> {
    DimensionTraits() = delete;

    typedef Math::Vector<1, T> VectorType;
    #ifndef CORRADE_GCC46_COMPATIBILITY
    typedef Math::Range1D<T> RangeType;
    #else
    typedef Math::Range<1, T> RangeType;
    #endif
};

/* Two dimensions - integral */
template<class T> struct DimensionTraits<2, T> {
    DimensionTraits() = delete;

    typedef Math::Vector2<T> VectorType;
    typedef Math::Range2D<T> RangeType;
};

/* Two dimensions - floating-point */
template<> struct DimensionTraits<2, Float> {
    DimensionTraits() = delete;

    typedef Math::Vector2<Float> VectorType;
    typedef Math::Range2D<Float> RangeType;
    typedef Math::Matrix3<Float> MatrixType;
};
#ifndef MAGNUM_TARGET_GLES
template<> struct DimensionTraits<2, Double> {
    DimensionTraits() = delete;

    typedef Math::Vector2<Double> VectorType;
    typedef Math::Range2D<Double> RangeType;
    typedef Math::Matrix3<Double> MatrixType;
};
#endif

/* Three dimensions - integral */
template<class T> struct DimensionTraits<3, T> {
    DimensionTraits() = delete;

    typedef Math::Vector3<T> VectorType;
    typedef Math::Range3D<T> RangeType;
};

/* Three dimensions - floating-point */
template<> struct DimensionTraits<3, Float> {
    DimensionTraits() = delete;

    typedef Math::Vector3<Float> VectorType;
    typedef Math::Range3D<Float> RangeType;
    typedef Math::Matrix4<Float> MatrixType;
};
#ifndef MAGNUM_TARGET_GLES
template<> struct DimensionTraits<3, Double> {
    DimensionTraits() = delete;

    typedef Math::Vector3<Double> VectorType;
    typedef Math::Range3D<Double> RangeType;
    typedef Math::Matrix4<Double> MatrixType;
};
#endif
#endif

}

#endif<|MERGE_RESOLUTION|>--- conflicted
+++ resolved
@@ -25,28 +25,20 @@
     DEALINGS IN THE SOFTWARE.
 */
 
-<<<<<<< HEAD
-=======
 /** @file
  * @brief Class @ref Magnum::DimensionTraits, alias @ref Magnum::VectorTypeFor, @ref Magnum::RangeTypeFor, @ref Magnum::MatrixTypeFor
  */
 
->>>>>>> 34b2aad4
 #include "Magnum/Math/Math.h"
 #include "Magnum/Types.h"
 
-/** @file
- * @brief Class @ref Magnum::DimensionTraits
- */
-
 namespace Magnum {
 
-<<<<<<< HEAD
-/** @brief Matrix and vector specializations for given dimension count */
-=======
+/**
+@brief Matrix and vector specializations for given dimension count
+
 @see @ref VectorTypeFor, @ref RangeTypeFor, @ref MatrixTypeFor
 */
->>>>>>> 34b2aad4
 template<UnsignedInt dimensions, class T> struct DimensionTraits {
     DimensionTraits() = delete;
 
