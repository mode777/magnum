#ifndef Magnum_Platform_XEglApplication_h
#define Magnum_Platform_XEglApplication_h
/*
    This file is part of Magnum.

    Copyright © 2010, 2011, 2012, 2013, 2014
              Vladimír Vondruš <mosra@centrum.cz>

    Permission is hereby granted, free of charge, to any person obtaining a
    copy of this software and associated documentation files (the "Software"),
    to deal in the Software without restriction, including without limitation
    the rights to use, copy, modify, merge, publish, distribute, sublicense,
    and/or sell copies of the Software, and to permit persons to whom the
    Software is furnished to do so, subject to the following conditions:

    The above copyright notice and this permission notice shall be included
    in all copies or substantial portions of the Software.

    THE SOFTWARE IS PROVIDED "AS IS", WITHOUT WARRANTY OF ANY KIND, EXPRESS OR
    IMPLIED, INCLUDING BUT NOT LIMITED TO THE WARRANTIES OF MERCHANTABILITY,
    FITNESS FOR A PARTICULAR PURPOSE AND NONINFRINGEMENT. IN NO EVENT SHALL
    THE AUTHORS OR COPYRIGHT HOLDERS BE LIABLE FOR ANY CLAIM, DAMAGES OR OTHER
    LIABILITY, WHETHER IN AN ACTION OF CONTRACT, TORT OR OTHERWISE, ARISING
    FROM, OUT OF OR IN CONNECTION WITH THE SOFTWARE OR THE USE OR OTHER
    DEALINGS IN THE SOFTWARE.
*/

/** @file
 * @brief Class @ref Magnum::Platform::XEglApplication
 */

#include "Magnum/Platform/Platform.h"
#include "Magnum/Platform/AbstractXApplication.h"

namespace Magnum { namespace Platform {

/**
@brief X/EGL application

Application using pure X11 and EGL. Supports keyboard and mouse handling.

This application library is available on both desktop OpenGL and
@ref MAGNUM_TARGET_GLES "OpenGL ES" on Linux. It depends on **X11** and **EGL**
libraries and is built if `WITH_XEGLAPPLICATION` is enabled in CMake.

## Bootstrap application

The usage is very similar to @ref Sdl2Application, for which fully contained
base application along with CMake setup is available, see its documentation for
more information.

## General usage

For CMake you need to copy `FindEGL.cmake` from `modules/` directory in %Magnum
source to `modules/` dir in your project (so it is able to find EGL), request
`%XEglApplication` component, add `${MAGNUM_XEGLAPPLICATION_INCLUDE_DIRS}` to
include path and link to `${MAGNUM_XEGLAPPLICATION_LIBRARIES}`.  If no other
application is requested, you can also use generic `${MAGNUM_APPLICATION_INCLUDE_DIRS}`
and `${MAGNUM_APPLICATION_LIBRARIES}` aliases to simplify porting. See
@ref building and @ref cmake for more information.

In C++ code you need to implement at least @ref drawEvent() to be able to draw
on the screen.  The subclass can be then used directly in `main()` -- see
convenience macro @ref MAGNUM_XEGLAPPLICATION_MAIN(). See @ref platform for
more information.
@code
class MyApplication: public Platform::XEglApplication {
    // implement required methods...
};
MAGNUM_XEGLAPPLICATION_MAIN(MyApplication)
@endcode

If no other application header is included, this class is also aliased to
`Platform::Application` and the macro is aliased to `MAGNUM_APPLICATION_MAIN()`
to simplify porting.
*/
class XEglApplication: public AbstractXApplication {
    public:
        /** @copydoc Sdl2Application::Sdl2Application(const Arguments&, const Configuration&) */
        explicit XEglApplication(const Arguments& arguments, const Configuration& configuration = Configuration());

<<<<<<< HEAD
        /** @copydoc Sdl2Application::GlutApplication(const Arguments&, std::nullptr_t) */
        #ifndef CORRADE_GCC45_COMPATIBILITY
=======
        /** @copydoc Sdl2Application::Sdl2Application(const Arguments&, std::nullptr_t) */
>>>>>>> cb1649a3
        explicit XEglApplication(const Arguments& arguments, std::nullptr_t);
        #else
        explicit XEglApplication(const Arguments& arguments, void*);
        #endif

    protected:
        /* Nobody will need to have (and delete) XEglApplication*, thus this is
           faster than public pure virtual destructor */
        ~XEglApplication();
};

/** @hideinitializer
@brief Entry point for X/EGL-based applications
@param className Class name

See @ref Magnum::Platform::XEglApplication "Platform::XEglApplication" for
usage information. This macro abstracts out platform-specific entry point code
and is equivalent to the following, see @ref portability-applications for more
information.
@code
int main(int argc, char** argv) {
    className app({argc, argv});
    return app.exec();
}
@endcode
When no other application header is included this macro is also aliased to
`MAGNUM_APPLICATION_MAIN()`.
*/
#define MAGNUM_XEGLAPPLICATION_MAIN(className)                              \
    int main(int argc, char** argv) {                                       \
        className app({argc, argv});                                        \
        return app.exec();                                                  \
    }

#ifndef DOXYGEN_GENERATING_OUTPUT
#ifndef MAGNUM_APPLICATION_MAIN
typedef XEglApplication Application;
typedef BasicScreen<XEglApplication> Screen;
typedef BasicScreenedApplication<XEglApplication> ScreenedApplication;
#define MAGNUM_APPLICATION_MAIN(className) MAGNUM_XEGLAPPLICATION_MAIN(className)
#else
#undef MAGNUM_APPLICATION_MAIN
#endif
#endif

}}

#endif<|MERGE_RESOLUTION|>--- conflicted
+++ resolved
@@ -79,12 +79,8 @@
         /** @copydoc Sdl2Application::Sdl2Application(const Arguments&, const Configuration&) */
         explicit XEglApplication(const Arguments& arguments, const Configuration& configuration = Configuration());
 
-<<<<<<< HEAD
-        /** @copydoc Sdl2Application::GlutApplication(const Arguments&, std::nullptr_t) */
+        /** @copydoc Sdl2Application::Sdl2Application(const Arguments&, std::nullptr_t) */
         #ifndef CORRADE_GCC45_COMPATIBILITY
-=======
-        /** @copydoc Sdl2Application::Sdl2Application(const Arguments&, std::nullptr_t) */
->>>>>>> cb1649a3
         explicit XEglApplication(const Arguments& arguments, std::nullptr_t);
         #else
         explicit XEglApplication(const Arguments& arguments, void*);
