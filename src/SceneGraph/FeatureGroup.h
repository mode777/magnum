#ifndef Magnum_SceneGraph_FeatureGroup_h
#define Magnum_SceneGraph_FeatureGroup_h
/*
    This file is part of Magnum.

    Copyright © 2010, 2011, 2012, 2013 Vladimír Vondruš <mosra@centrum.cz>

    Permission is hereby granted, free of charge, to any person obtaining a
    copy of this software and associated documentation files (the "Software"),
    to deal in the Software without restriction, including without limitation
    the rights to use, copy, modify, merge, publish, distribute, sublicense,
    and/or sell copies of the Software, and to permit persons to whom the
    Software is furnished to do so, subject to the following conditions:

    The above copyright notice and this permission notice shall be included
    in all copies or substantial portions of the Software.

    THE SOFTWARE IS PROVIDED "AS IS", WITHOUT WARRANTY OF ANY KIND, EXPRESS OR
    IMPLIED, INCLUDING BUT NOT LIMITED TO THE WARRANTIES OF MERCHANTABILITY,
    FITNESS FOR A PARTICULAR PURPOSE AND NONINFRINGEMENT. IN NO EVENT SHALL
    THE AUTHORS OR COPYRIGHT HOLDERS BE LIABLE FOR ANY CLAIM, DAMAGES OR OTHER
    LIABILITY, WHETHER IN AN ACTION OF CONTRACT, TORT OR OTHERWISE, ARISING
    FROM, OUT OF OR IN CONNECTION WITH THE SOFTWARE OR THE USE OR OTHER
    DEALINGS IN THE SOFTWARE.
*/

/** @file
 * @brief Class Magnum::SceneGraph::FeatureGroup, alias Magnum::SceneGraph::FeatureGroup2D, Magnum::SceneGraph::FeatureGroup3D
 */

#include <vector>
#include <Utility/Assert.h>

#include "SceneGraph/SceneGraph.h"
#include "SceneGraph/magnumSceneGraphVisibility.h"

namespace Magnum { namespace SceneGraph {

/**
@brief Base for group of features

See FeatureGroup.
*/
#ifndef DOXYGEN_GENERATING_OUTPUT
template<UnsignedInt dimensions, class T>
#else
template<UnsignedInt dimensions, class T = Float>
#endif
class MAGNUM_SCENEGRAPH_EXPORT AbstractFeatureGroup {
    template<UnsignedInt, class, class> friend class FeatureGroup;

    explicit AbstractFeatureGroup();
    ~AbstractFeatureGroup();

    void add(AbstractFeature<dimensions, T>* feature);
    void remove(AbstractFeature<dimensions, T>* feature);

    std::vector<AbstractFeature<dimensions, T>*> features;
};

/**
@brief Group of features

See AbstractGroupedFeature for more information.
@see @ref scenegraph, FeatureGroup2D, FeatureGroup3D
*/
#ifndef DOXYGEN_GENERATING_OUTPUT
template<UnsignedInt dimensions, class Feature, class T>
#else
template<UnsignedInt dimensions, class Feature, class T = Float>
#endif
class FeatureGroup: public AbstractFeatureGroup<dimensions, T> {
    friend class AbstractGroupedFeature<dimensions, Feature, T>;

    public:
        explicit FeatureGroup();

        /**
         * @brief Destructor
         *
         * Removes all features belonging to this group, but not deletes them.
         */
<<<<<<< HEAD
        inline virtual ~FeatureGroup() {
            for(auto it = features.begin(); it != features.end(); ++it)
                (*it)->_group = nullptr;
        }
=======
        virtual ~FeatureGroup();
>>>>>>> b9a72bd3

        /** @brief Whether the group is empty */
        bool isEmpty() const { return this->features.empty(); }

        /** @brief Count of features in the group */
        std::size_t size() const { return this->features.size(); }

        /** @brief Feature at given index */
        Feature* operator[](std::size_t index) {
            return static_cast<Feature*>(this->features[index]);
        }

        /** @overload */
        const Feature* operator[](std::size_t index) const {
            return static_cast<Feature*>(this->features[index]);
        }

        /**
         * @brief Add feature to the group
         * @return Pointer to self (for method chaining)
         *
         * If the features is part of another group, it is removed from it.
         * @see remove(), AbstractGroupedFeature::AbstractGroupedFeature()
         */
        FeatureGroup<dimensions, Feature, T>* add(Feature* feature);

        /**
         * @brief Remove feature from the group
         * @return Pointer to self (for method chaining)
         *
         * The feature must be part of the group.
         * @see add()
         */
        FeatureGroup<dimensions, Feature, T>* remove(Feature* feature);
};

template<UnsignedInt dimensions, class Feature, class T> inline FeatureGroup<dimensions, Feature, T>::FeatureGroup() = default;

#ifndef CORRADE_GCC46_COMPATIBILITY
/**
@brief Base for two-dimensional object features

Convenience alternative to <tt>%FeatureGroup<2, Feature, T></tt>. See
AbstractGroupedFeature for more information.
@note Not available on GCC < 4.7. Use <tt>%FeatureGroup<2, Feature, T></tt>
    instead.
@see FeatureGroup3D
*/
#ifdef DOXYGEN_GENERATING_OUTPUT
template<class Feature, class T = Float>
#else
template<class Feature, class T>
#endif
using FeatureGroup2D = FeatureGroup<2, Feature, T>;

/**
@brief Base for three-dimensional object features

Convenience alternative to <tt>%FeatureGroup<3, Feature, T></tt>. See
AbstractGroupedFeature for more information.
@note Not available on GCC < 4.7. Use <tt>%FeatureGroup<3, Feature, T></tt>
    instead.
@see FeatureGroup2D
*/
#ifdef DOXYGEN_GENERATING_OUTPUT
template<class Feature, class T = Float>
#else
template<class Feature, class T>
#endif
using FeatureGroup3D = FeatureGroup<3, Feature, T>;
#endif

template<UnsignedInt dimensions, class Feature, class T> FeatureGroup<dimensions, Feature, T>::~FeatureGroup() {
    for(auto i: this->features) static_cast<Feature*>(i)->_group = nullptr;
}

template<UnsignedInt dimensions, class Feature, class T> FeatureGroup<dimensions, Feature, T>* FeatureGroup<dimensions, Feature, T>::add(Feature* feature) {
    /* Remove from previous group */
    if(feature->_group)
        feature->_group->remove(feature);

    /* Crossreference the feature and group together */
    AbstractFeatureGroup<dimensions, T>::add(feature);
    feature->_group = this;
    return this;
}

template<UnsignedInt dimensions, class Feature, class T> FeatureGroup<dimensions, Feature, T>* FeatureGroup<dimensions, Feature, T>::remove(Feature* feature) {
    CORRADE_ASSERT(feature->_group == this,
        "SceneGraph::AbstractFeatureGroup::remove(): feature is not part of this group", this);

    AbstractFeatureGroup<dimensions, T>::remove(feature);
    feature->_group = nullptr;
    return this;
}

}}

#endif<|MERGE_RESOLUTION|>--- conflicted
+++ resolved
@@ -80,14 +80,7 @@
          *
          * Removes all features belonging to this group, but not deletes them.
          */
-<<<<<<< HEAD
-        inline virtual ~FeatureGroup() {
-            for(auto it = features.begin(); it != features.end(); ++it)
-                (*it)->_group = nullptr;
-        }
-=======
         virtual ~FeatureGroup();
->>>>>>> b9a72bd3
 
         /** @brief Whether the group is empty */
         bool isEmpty() const { return this->features.empty(); }
@@ -161,7 +154,8 @@
 #endif
 
 template<UnsignedInt dimensions, class Feature, class T> FeatureGroup<dimensions, Feature, T>::~FeatureGroup() {
-    for(auto i: this->features) static_cast<Feature*>(i)->_group = nullptr;
+    for(auto it = this->features.begin(); it != this->features.end(); ++it)
+        static_cast<Feature*>(*it)->_group = nullptr;
 }
 
 template<UnsignedInt dimensions, class Feature, class T> FeatureGroup<dimensions, Feature, T>* FeatureGroup<dimensions, Feature, T>::add(Feature* feature) {
