--- conflicted
+++ resolved
@@ -166,11 +166,7 @@
 
     protected:
         /* Allow construction only from Object */
-<<<<<<< HEAD
         explicit DualQuaternionTransformation();
-=======
-        explicit DualQuaternionTransformation() = default;
->>>>>>> b9a72bd3
 
     private:
         void doResetTransformation() override final { resetTransformation(); }
